--- conflicted
+++ resolved
@@ -2235,36 +2235,6 @@
       redirect: infoblox.nios_modules.nios_txt_record
     nios_zone:
       redirect: infoblox.nios_modules.nios_zone
-<<<<<<< HEAD
-    nmcli:
-      redirect: community.general.net_tools.nmcli
-    nomad_job:
-      redirect: community.general.clustering.nomad.nomad_job
-    nomad_job_info:
-      redirect: community.general.clustering.nomad.nomad_job_info
-    nosh:
-      redirect: community.general.system.nosh
-    notification.cisco_spark:
-      redirect: community.general.notification.cisco_webex
-    npm:
-      redirect: community.general.packaging.language.npm
-    nsupdate:
-      redirect: community.general.net_tools.nsupdate
-    ocapi_command:
-      redirect: community.general.remote_management.ocapi.ocapi_command
-    ocapi_info:
-      redirect: community.general.remote_management.ocapi.ocapi_info
-    oci_vcn:
-      redirect: community.general.cloud.oracle.oci_vcn
-    odbc:
-      redirect: community.general.database.misc.odbc
-    office_365_connector_card:
-      redirect: community.general.notification.office_365_connector_card
-    ohai:
-      redirect: community.general.system.ohai
-    omapi_host:
-      redirect: community.general.net_tools.omapi_host
-=======
     net_tools.nmcli:
       redirect: community.general.nmcli
       deprecation:
@@ -2342,7 +2312,6 @@
         warning_text: You are using an internal name to access the community.general.omapi_host
           modules. This has never been supported or documented, and will stop working
           in community.general 9.0.0.
->>>>>>> 77fde030
     ome_device_info:
       redirect: dellemc.openmanage.ome_device_info
     cloud.opennebula.one_host:
