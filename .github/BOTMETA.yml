---
# Copyright (c) Ansible Project
# GNU General Public License v3.0+ (see LICENSES/GPL-3.0-or-later.txt or https://www.gnu.org/licenses/gpl-3.0.txt)
# SPDX-License-Identifier: GPL-3.0-or-later

notifications: true
automerge: true
files:
  plugins/:
    supershipit: quidame
  changelogs/: {}
  changelogs/fragments/:
    support: community
  $actions:
    labels: action
  $actions/iptables_state.py:
    maintainers: quidame
  $actions/shutdown.py:
    maintainers: nitzmahone samdoran aminvakil
  $becomes/:
    labels: become
  $becomes/doas.py:
    maintainers: $team_ansible_core
  $becomes/dzdo.py:
    maintainers: $team_ansible_core
  $becomes/ksu.py:
    maintainers: $team_ansible_core
  $becomes/machinectl.py:
    maintainers: $team_ansible_core
  $becomes/pbrun.py:
    maintainers: $team_ansible_core
  $becomes/pfexec.py:
    maintainers: $team_ansible_core
  $becomes/pmrun.py:
    maintainers: $team_ansible_core
  $becomes/sesu.py:
    maintainers: nekonyuu
  $becomes/sudosu.py:
    maintainers: dagwieers
  $caches/:
    labels: cache
  $caches/memcached.py: {}
  $caches/pickle.py:
    maintainers: bcoca
  $caches/redis.py: {}
  $caches/yaml.py:
    maintainers: bcoca
  $callbacks/:
    labels: callbacks
  $callbacks/cgroup_memory_recap.py: {}
  $callbacks/context_demo.py: {}
  $callbacks/counter_enabled.py: {}
  $callbacks/dense.py:
    maintainers: dagwieers
  $callbacks/diy.py:
    maintainers: theque5t
  $callbacks/elastic.py:
    keywords: apm observability
    maintainers: v1v
  $callbacks/hipchat.py: {}
  $callbacks/jabber.py: {}
  $callbacks/log_plays.py: {}
  $callbacks/loganalytics.py:
    maintainers: zhcli
  $callbacks/logdna.py: {}
  $callbacks/logentries.py: {}
  $callbacks/logstash.py:
    maintainers: ujenmr
  $callbacks/mail.py:
    maintainers: dagwieers
  $callbacks/nrdp.py:
    maintainers: rverchere
  $callbacks/null.py: {}
  $callbacks/opentelemetry.py:
    keywords: opentelemetry observability
    maintainers: v1v
  $callbacks/say.py:
    keywords: brew cask darwin homebrew macosx macports osx
    labels: macos say
    maintainers: $team_macos
    notify: chris-short
  $callbacks/selective.py: {}
  $callbacks/slack.py: {}
  $callbacks/splunk.py: {}
  $callbacks/sumologic.py:
    labels: sumologic
    maintainers: ryancurrah
  $callbacks/syslog_json.py:
    maintainers: imjoseangel
  $callbacks/unixy.py:
    labels: unixy
    maintainers: akatch
  $callbacks/yaml.py: {}
  $connections/:
    labels: connections
  $connections/chroot.py: {}
  $connections/funcd.py:
    maintainers: mscherer
  $connections/iocage.py: {}
  $connections/jail.py:
    maintainers: $team_ansible_core
  $connections/lxc.py: {}
  $connections/lxd.py:
    labels: lxd
    maintainers: mattclay
  $connections/qubes.py:
    maintainers: kushaldas
  $connections/saltstack.py:
    labels: saltstack
    maintainers: mscherer
  $connections/zone.py:
    maintainers: $team_ansible_core
  $doc_fragments/:
    labels: docs_fragments
  $doc_fragments/hpe3par.py:
    labels: hpe3par
    maintainers: farhan7500 gautamphegde
  $doc_fragments/hwc.py:
    labels: hwc
    maintainers: $team_huawei
  $doc_fragments/nomad.py:
    maintainers: chris93111
  $doc_fragments/xenserver.py:
    labels: xenserver
    maintainers: bvitnik
  $filters/counter.py:
    maintainers: keilr
  $filters/crc32.py:
    maintainers: jouir
  $filters/dict.py:
    maintainers: felixfontein
  $filters/dict_kv.py:
    maintainers: giner
  $filters/from_csv.py:
    maintainers: Ajpantuso
  $filters/groupby_as_dict.py:
    maintainers: felixfontein
  $filters/hashids.py:
    maintainers: Ajpantuso
  $filters/hashids_decode.yml:
    maintainers: Ajpantuso
  $filters/hashids_encode.yml:
    maintainers: Ajpantuso
  $filters/jc.py:
    maintainers: kellyjonbrazil
  $filters/json_query.py: {}
  $filters/lists_mergeby.py:
    maintainers: vbotka
  $filters/random_mac.py: {}
  $filters/time.py:
    maintainers: resmo
  $filters/to_days.yml:
    maintainers: resmo
  $filters/to_hours.yml:
    maintainers: resmo
  $filters/to_milliseconds.yml:
    maintainers: resmo
  $filters/to_minutes.yml:
    maintainers: resmo
  $filters/to_months.yml:
    maintainers: resmo
  $filters/to_seconds.yml:
    maintainers: resmo
  $filters/to_time_unit.yml:
    maintainers: resmo
  $filters/to_weeks.yml:
    maintainers: resmo
  $filters/to_years.yml:
    maintainers: resmo
  $filters/unicode_normalize.py:
    maintainers: Ajpantuso
  $filters/version_sort.py:
    maintainers: ericzolf
  $inventories/:
    labels: inventories
  $inventories/cobbler.py:
    maintainers: opoplawski
  $inventories/gitlab_runners.py:
    maintainers: morph027
  $inventories/icinga2.py:
    maintainers: BongoEADGC6
  $inventories/linode.py:
    keywords: linode dynamic inventory script
    labels: cloud linode
    maintainers: $team_linode
  $inventories/lxd.py:
    maintainers: conloos
  $inventories/nmap.py: {}
  $inventories/online.py:
    maintainers: remyleone
  $inventories/opennebula.py:
    keywords: opennebula dynamic inventory script
    labels: cloud opennebula
    maintainers: feldsam
  $inventories/proxmox.py:
    maintainers: $team_virt ilijamt
  $inventories/scaleway.py:
    labels: cloud scaleway
    maintainers: $team_scaleway
  $inventories/stackpath_compute.py:
    maintainers: shayrybak
  $inventories/virtualbox.py: {}
  $inventories/xen_orchestra.py:
    maintainers: ddelnano shinuza
  $lookups/:
    labels: lookups
  $lookups/bitwarden.py:
    maintainers: lungj
  $lookups/cartesian.py: {}
  $lookups/chef_databag.py: {}
  $lookups/collection_version.py:
    maintainers: felixfontein
  $lookups/consul_kv.py: {}
  $lookups/credstash.py: {}
  $lookups/cyberarkpassword.py:
    labels: cyberarkpassword
    notify: cyberark-bizdev
  $lookups/dependent.py:
    maintainers: felixfontein
  $lookups/dig.py:
    labels: dig
    maintainers: jpmens
  $lookups/dnstxt.py:
    maintainers: jpmens
  $lookups/dsv.py:
    ignore: amigus
    maintainers: delineaKrehl tylerezimmerman
  $lookups/etcd.py:
    maintainers: jpmens
  $lookups/etcd3.py:
    maintainers: eric-belhomme
  $lookups/filetree.py:
    maintainers: dagwieers
  $lookups/flattened.py: {}
  $lookups/hiera.py:
    maintainers: jparrill
  $lookups/keyring.py: {}
  $lookups/lastpass.py: {}
  $lookups/lmdb_kv.py:
    maintainers: jpmens
  $lookups/manifold.py:
    labels: manifold
    maintainers: galanoff
  $lookups/onepass:
    labels: onepassword
    maintainers: samdoran
  $lookups/onepassword.py:
    maintainers: azenk scottsb
  $lookups/onepassword_raw.py:
    maintainers: azenk scottsb
  $lookups/passwordstore.py: {}
  $lookups/random_pet.py:
    maintainers: Akasurde
  $lookups/random_string.py:
    maintainers: Akasurde
  $lookups/random_words.py:
    maintainers: konstruktoid
  $lookups/redis.py:
    maintainers: $team_ansible_core jpmens
  $lookups/revbitspss.py:
    maintainers: RevBits
  $lookups/shelvefile.py: {}
  $lookups/tss.py:
    ignore: amigus
    maintainers: delineaKrehl tylerezimmerman
  $module_utils/:
    labels: module_utils
  $module_utils/deps.py:
    maintainers: russoz
  $module_utils/gconftool2.py:
    labels: gconftool2
    maintainers: russoz
  $module_utils/gitlab.py:
    keywords: gitlab source_control
    labels: gitlab
    maintainers: $team_gitlab
    notify: jlozadad
  $module_utils/hwc_utils.py:
    keywords: cloud huawei hwc
    labels: huawei hwc_utils networking
    maintainers: $team_huawei
  $module_utils/identity/keycloak/keycloak.py:
    maintainers: $team_keycloak
  $module_utils/identity/keycloak/keycloak_clientsecret.py:
    maintainers: $team_keycloak fynncfchen johncant
  $module_utils/ipa.py:
    labels: ipa
    maintainers: $team_ipa
  $module_utils/jenkins.py:
    labels: jenkins
    maintainers: russoz
  $module_utils/manageiq.py:
    labels: manageiq
    maintainers: $team_manageiq
  $module_utils/memset.py:
    labels: cloud memset
    maintainers: glitchcrab
  $module_utils/mh/:
    labels: module_helper
    maintainers: russoz
  $module_utils/module_helper.py:
    labels: module_helper
    maintainers: russoz
  $module_utils/net_tools/pritunl/:
    maintainers: Lowess
  $module_utils/oracle/oci_utils.py:
    labels: cloud
    maintainers: $team_oracle
  $module_utils/pipx.py:
    labels: pipx
    maintainers: russoz
  $module_utils/puppet.py:
    labels: puppet
    maintainers: russoz
  $module_utils/pure.py:
    labels: pure pure_storage
    maintainers: $team_purestorage
  $module_utils/redfish_utils.py:
    labels: redfish_utils
    maintainers: $team_redfish
  $module_utils/remote_management/lxca/common.py:
    maintainers: navalkp prabhosa
  $module_utils/scaleway.py:
    labels: cloud scaleway
    maintainers: $team_scaleway
  $module_utils/storage/hpe3par/hpe3par.py:
    maintainers: farhan7500 gautamphegde
  $module_utils/utm_utils.py:
    labels: utm_utils
    maintainers: $team_e_spirit
  $module_utils/wdc_redfish_utils.py:
    labels: wdc_redfish_utils
    maintainers: $team_wdc
  $module_utils/xenserver.py:
    labels: xenserver
    maintainers: bvitnik
  $module_utils/xfconf.py:
    labels: xfconf
    maintainers: russoz
  $modules/aerospike_migrations.py:
    maintainers: Alb0t
  $modules/airbrake_deployment.py:
    ignore: bpennypacker
    labels: airbrake_deployment
    maintainers: phumpal
  $modules/aix:
    keywords: aix efix lpar wpar
    labels: aix
    maintainers: $team_aix
  $modules/aix_lvol.py:
    maintainers: adejoux
  $modules/alerta_customer.py:
    maintainers: cwollinger
  $modules/ali_:
    maintainers: xiaozhu36
  $modules/alternatives.py:
    ignore: DavidWittman jiuka
    labels: alternatives
    maintainers: mulby
  $modules/ansible_galaxy_install.py:
    maintainers: russoz
  $modules/apache2_mod_proxy.py:
    maintainers: oboukili
  $modules/apache2_module.py:
    ignore: robinro
    maintainers: berendt n0trax
  $modules/apk.py:
    ignore: kbrebanov
    labels: apk
    maintainers: tdtrask
  $modules/apt_repo.py:
    maintainers: obirvalger
  $modules/apt_rpm.py:
    maintainers: evgkrsk
  $modules/archive.py:
    maintainers: bendoh
  $modules/atomic_:
    maintainers: krsacme
  $modules/atomic_container.py:
    maintainers: giuseppe krsacme
  $modules/awall.py:
    maintainers: tdtrask
  $modules/beadm.py:
    keywords: beadm dladm illumos ipadm nexenta omnios openindiana pfexec smartos solaris sunos zfs zpool
    labels: beadm solaris
    maintainers: $team_solaris
  $modules/bearychat.py:
    maintainers: tonyseek
  $modules/bigpanda.py:
    maintainers: hkariti
  $modules/bitbucket_:
    maintainers: catcombo
  $modules/bower.py:
    maintainers: mwarkentin
  $modules/bundler.py:
    maintainers: thoiberg
  $modules/bzr.py:
    maintainers: andreparames
  $modules/campfire.py:
    maintainers: fabulops
  $modules/capabilities.py:
    maintainers: natefoo
  $modules/cargo.py:
    maintainers: radek-sprta
  $modules/catapult.py:
    maintainers: Jmainguy
  $modules/circonus_annotation.py:
    maintainers: NickatEpic
  $modules/cisco_webex.py:
    maintainers: drew-russell
  $modules/clc_:
    maintainers: clc-runner
  $modules/cloud_init_data_facts.py:
    maintainers: resmo
  $modules/cloudflare_dns.py:
    labels: cloudflare_dns
    maintainers: mgruener
  $modules/cobbler_:
    maintainers: dagwieers
  $modules/composer.py:
    ignore: resmo
    maintainers: dmtrs
  $modules/consul:
    ignore: colin-nolan
    maintainers: $team_consul
  $modules/copr.py:
    maintainers: schlupov
  $modules/cpanm.py:
    maintainers: fcuny russoz
  $modules/cronvar.py:
    maintainers: dougluce
  $modules/crypttab.py:
    maintainers: groks
  $modules/datadog_downtime.py:
    maintainers: Datadog
  $modules/datadog_event.py:
    ignore: arturaz
    labels: datadog_event
    maintainers: n0ts
  $modules/datadog_monitor.py:
    maintainers: skornehl
  $modules/dconf.py:
    maintainers: azaghal
  $modules/deploy_helper.py:
    maintainers: ramondelafuente
  $modules/dimensiondata_network.py:
    labels: dimensiondata_network
    maintainers: aimonb tintoy
  $modules/dimensiondata_vlan.py:
    maintainers: tintoy
  $modules/discord.py:
    maintainers: cwollinger
  $modules/django_manage.py:
    ignore: scottanderson42 tastychutney
    labels: django_manage
    maintainers: russoz
  $modules/dnf_versionlock.py:
    maintainers: moreda
  $modules/dnsimple.py:
    maintainers: drcapulet
  $modules/dnsimple_info.py:
    maintainers: edhilgendorf
  $modules/dnsmadeeasy.py:
    maintainers: briceburg
  $modules/dpkg_divert.py:
    maintainers: quidame
  $modules/easy_install.py:
    maintainers: mattupstate
  $modules/ejabberd_user.py:
    maintainers: privateip
  $modules/elasticsearch_plugin.py:
    maintainers: ThePixelDeveloper samdoran
  $modules/emc_vnx_sg_member.py:
    maintainers: remixtj
  $modules/etcd3.py:
    ignore: vfauth
    maintainers: evrardjp
  $modules/facter.py:
    labels: facter
    maintainers: $team_ansible_core gamethis
  $modules/filesize.py:
    maintainers: quidame
  $modules/filesystem.py:
    labels: filesystem
    maintainers: pilou- abulimov quidame
  $modules/flatpak.py:
    maintainers: $team_flatpak
  $modules/flatpak_remote.py:
    maintainers: $team_flatpak
  $modules/flowdock.py:
    ignore: mcodd
  $modules/gandi_livedns.py:
    maintainers: gthiemonge
  $modules/gconftool2.py:
    labels: gconftool2
    maintainers: Akasurde kevensen
  $modules/gconftool2_info.py:
    labels: gconftool2
    maintainers: russoz
  $modules/gem.py:
    labels: gem
    maintainers: $team_ansible_core johanwiren
  $modules/git_config.py:
    maintainers: djmattyg007 mgedmin
  $modules/github_:
    maintainers: stpierre
  $modules/github_deploy_key.py:
    maintainers: bincyber
  $modules/github_issue.py:
    maintainers: Akasurde
  $modules/github_key.py:
    ignore: erydo
    labels: github_key
    maintainers: erydo
  $modules/github_release.py:
    maintainers: adrianmoisey
  $modules/github_repo.py:
    maintainers: atorrescogollo
  $modules/gitlab_:
    keywords: gitlab source_control
    maintainers: $team_gitlab
    notify: jlozadad
  $modules/gitlab_branch.py:
    maintainers: paytroff
  $modules/gitlab_project_variable.py:
    maintainers: markuman
  $modules/gitlab_runner.py:
    maintainers: SamyCoenen
  $modules/gitlab_user.py:
    maintainers: LennertMertens stgrace
  $modules/grove.py:
    maintainers: zimbatm
  $modules/gunicorn.py:
    maintainers: agmezr
  $modules/haproxy.py:
    maintainers: ravibhure Normo
  $modules/heroku_collaborator.py:
    maintainers: marns93
  $modules/hg.py:
    maintainers: yeukhon
  $modules/hipchat.py:
    maintainers: pb8226 shirou
  $modules/homebrew.py:
    ignore: ryansb
    keywords: brew cask darwin homebrew macosx macports osx
    labels: homebrew macos
    maintainers: $team_macos andrew-d
    notify: chris-short
  $modules/homebrew_cask.py:
    ignore: ryansb
    keywords: brew cask darwin homebrew macosx macports osx
    labels: homebrew_ macos
    maintainers: $team_macos enriclluelles
    notify: chris-short
  $modules/homebrew_tap.py:
    ignore: ryansb
    keywords: brew cask darwin homebrew macosx macports osx
    labels: homebrew_ macos
    maintainers: $team_macos
    notify: chris-short
  $modules/homectl.py:
    maintainers: jameslivulpi
  $modules/honeybadger_deployment.py:
    maintainers: stympy
  $modules/hpilo_:
    ignore: dagwieers
    maintainers: haad
  $modules/hponcfg.py:
    ignore: dagwieers
<<<<<<< HEAD
  $modules/remote_management/imc/imc_rest.py:
    maintainers: dagwieers
    labels: cisco
  $modules/remote_management/ipmi/:
    maintainers: bgaifullin cloudnull
  $modules/remote_management/lenovoxcc/:
    maintainers: panyy3 renxulei
  $modules/remote_management/lxca/:
    maintainers: navalkp prabhosa
  $modules/remote_management/manageiq/:
    labels: manageiq
    maintainers: $team_manageiq
  $modules/remote_management/manageiq/manageiq_alert_profiles.py:
    maintainers: elad661
  $modules/remote_management/manageiq/manageiq_alerts.py:
    maintainers: elad661
  $modules/remote_management/manageiq/manageiq_group.py:
    maintainers: evertmulder
  $modules/remote_management/manageiq/manageiq_tenant.py:
    maintainers: evertmulder
  $modules/remote_management/ocapi/ocapi_command.py:
    maintainers: $team_wdc
  $modules/remote_management/ocapi/ocapi_info.py:
    maintainers: $team_wdc
  $modules/remote_management/oneview/:
    maintainers: adriane-cardozo fgbulsoni tmiotto
  $modules/remote_management/oneview/oneview_datacenter_info.py:
    maintainers: aalexmonteiro madhav-bharadwaj ricardogpsf soodpr
  $modules/remote_management/oneview/oneview_fc_network.py:
    maintainers: fgbulsoni
  $modules/remote_management/oneview/oneview_fcoe_network.py:
    maintainers: fgbulsoni
  $modules/remote_management/redfish/:
=======
    maintainers: haad
  $modules/htpasswd.py:
    labels: htpasswd
    maintainers: $team_ansible_core
  $modules/hwc_:
    keywords: cloud huawei hwc
    maintainers: $team_huawei huaweicloud
  $modules/ibm_sa_:
    maintainers: tzure
  $modules/icinga2_feature.py:
    maintainers: nerzhul
  $modules/icinga2_host.py:
    maintainers: t794104
  $modules/idrac_:
    ignore: jose-delarosa
>>>>>>> 77fde030
    maintainers: $team_redfish
  $modules/ilo_:
    ignore: jose-delarosa
    maintainers: $team_redfish
  $modules/imc_rest.py:
    labels: cisco
    maintainers: dagwieers
  $modules/imgadm.py:
    keywords: beadm dladm illumos ipadm nexenta omnios openindiana pfexec smartos solaris sunos zfs zpool
    labels: solaris
    maintainers: $team_solaris
  $modules/infinity.py:
    maintainers: MeganLiu
  $modules/influxdb_:
    maintainers: kamsz
  $modules/influxdb_query.py:
    maintainers: resmo
  $modules/influxdb_user.py:
    maintainers: zhhuta
  $modules/influxdb_write.py:
    maintainers: resmo
  $modules/ini_file.py:
    maintainers: jpmens noseka1
  $modules/installp.py:
    keywords: aix efix lpar wpar
    labels: aix installp
    maintainers: $team_aix kairoaraujo
  $modules/interfaces_file.py:
    labels: interfaces_file
    maintainers: obourdon hryamzik
  $modules/ip_netns.py:
    maintainers: bregman-arie
  $modules/ipa_:
    maintainers: $team_ipa
  $modules/ipa_pwpolicy.py:
    maintainers: adralioh
  $modules/ipa_service.py:
    maintainers: cprh
  $modules/ipa_vault.py:
    maintainers: jparrill
  $modules/ipify_facts.py:
    maintainers: resmo
  $modules/ipinfoio_facts.py:
    maintainers: akostyuk
  $modules/ipmi_:
    maintainers: bgaifullin cloudnull
  $modules/iptables_state.py:
    maintainers: quidame
  $modules/ipwcli_dns.py:
    maintainers: cwollinger
  $modules/irc.py:
    maintainers: jpmens sivel
  $modules/iso_create.py:
    maintainers: Tomorrow9
  $modules/iso_customize.py:
    maintainers: ZouYuhua
  $modules/iso_extract.py:
    maintainers: dagwieers jhoekx ribbons
  $modules/jabber.py:
    maintainers: bcoca
  $modules/java_cert.py:
    maintainers: haad absynth76
  $modules/java_keystore.py:
    maintainers: Mogztter quidame
  $modules/jboss.py:
    labels: jboss
    maintainers: $team_jboss jhoekx
  $modules/jenkins_build.py:
    maintainers: brettmilford unnecessary-username
  $modules/jenkins_job.py:
    maintainers: sermilrod
  $modules/jenkins_job_info.py:
    maintainers: stpierre
  $modules/jenkins_plugin.py:
    maintainers: jtyr
  $modules/jenkins_script.py:
    maintainers: hogarthj
  $modules/jira.py:
    ignore: DWSR
    labels: jira
    maintainers: Slezhuk tarka pertoft
  $modules/kernel_blacklist.py:
    maintainers: matze
  $modules/keycloak_:
    maintainers: $team_keycloak
  $modules/keycloak_authentication.py:
    maintainers: elfelip Gaetan2907
  $modules/keycloak_client_rolemapping.py:
    maintainers: Gaetan2907
  $modules/keycloak_clientscope.py:
    maintainers: Gaetan2907
  $modules/keycloak_clientsecret_info.py:
    maintainers: fynncfchen johncant
  $modules/keycloak_clientsecret_regenerate.py:
    maintainers: fynncfchen johncant
  $modules/keycloak_group.py:
    maintainers: adamgoossens
  $modules/keycloak_identity_provider.py:
    maintainers: laurpaum
  $modules/keycloak_realm.py:
    maintainers: kris2kris
  $modules/keycloak_realm_info.py:
    maintainers: fynncfchen
  $modules/keycloak_role.py:
    maintainers: laurpaum
  $modules/keycloak_user_federation.py:
    maintainers: laurpaum
  $modules/keycloak_user_rolemapping.py:
    maintainers: bratwurzt
  $modules/keyring.py:
    maintainers: ahussey-redhat
  $modules/keyring_info.py:
    maintainers: ahussey-redhat
  $modules/kibana_plugin.py:
    maintainers: barryib
  $modules/launchd.py:
    maintainers: martinm82
  $modules/layman.py:
    maintainers: jirutka
  $modules/lbu.py:
    maintainers: kunkku
  $modules/ldap_attrs.py:
    maintainers: drybjed jtyr noles
  $modules/ldap_entry.py:
    maintainers: jtyr
  $modules/ldap_passwd.py:
    maintainers: KellerFuchs jtyr
  $modules/ldap_search.py:
    maintainers: eryx12o45 jtyr
  $modules/librato_annotation.py:
    maintainers: Sedward
  $modules/linode:
    maintainers: $team_linode
  $modules/linode.py:
    maintainers: zbal
  $modules/listen_ports_facts.py:
    maintainers: ndavison
  $modules/lldp.py:
    ignore: andyhky
    labels: lldp
  $modules/locale_gen.py:
    maintainers: AugustusKling
  $modules/logentries.py:
    ignore: ivanvanderbyl
    labels: logentries
  $modules/logentries_msg.py:
    maintainers: jcftang
  $modules/logstash_plugin.py:
    maintainers: nerzhul
  $modules/lvg.py:
    maintainers: abulimov
  $modules/lvol.py:
    maintainers: abulimov jhoekx zigaSRC unkaputtbar112
  $modules/lxc_container.py:
    maintainers: cloudnull
  $modules/lxca_:
    maintainers: navalkp prabhosa
  $modules/lxd_:
    ignore: hnakamur
  $modules/lxd_profile.py:
    maintainers: conloos
  $modules/lxd_project.py:
    maintainers: we10710aa
  $modules/macports.py:
    ignore: ryansb
    keywords: brew cask darwin homebrew macosx macports osx
    labels: macos macports
    maintainers: $team_macos jcftang
    notify: chris-short
  $modules/mail.py:
    maintainers: dagwieers
  $modules/make.py:
    maintainers: LinusU
  $modules/manageiq_:
    labels: manageiq
    maintainers: $team_manageiq
  $modules/manageiq_alert_profiles.py:
    maintainers: elad661
  $modules/manageiq_alerts.py:
    maintainers: elad661
  $modules/manageiq_group.py:
    maintainers: evertmulder
  $modules/manageiq_policies_info.py:
    maintainers: russoz $team_manageiq
  $modules/manageiq_tags_info.py:
    maintainers: russoz $team_manageiq
  $modules/manageiq_tenant.py:
    maintainers: evertmulder
  $modules/mas.py:
    maintainers: lukasbestle mheap
  $modules/matrix.py:
    maintainers: jcgruenhage
  $modules/mattermost.py:
    maintainers: bjolivot
  $modules/maven_artifact.py:
    ignore: chrisisbeef
    labels: maven_artifact
    maintainers: tumbl3w33d turb
  $modules/memset_:
    maintainers: glitchcrab
  $modules/mksysb.py:
    labels: aix mksysb
    maintainers: $team_aix
  $modules/modprobe.py:
    ignore: stygstra
    labels: modprobe
    maintainers: jdauphant mattjeffery
  $modules/monit.py:
    labels: monit
    maintainers: dstoflet brian-brazil snopoke
  $modules/mqtt.py:
    maintainers: jpmens
  $modules/mssql_db.py:
    labels: mssql_db
    maintainers: vedit Jmainguy kenichi-ogawa-1988
  $modules/mssql_script.py:
    labels: mssql_script
    maintainers: kbudde
  $modules/nagios.py:
    maintainers: tbielawa tgoetheyn
  $modules/netcup_dns.py:
    maintainers: nbuchwitz
  $modules/newrelic_deployment.py:
    ignore: mcodd
  $modules/nexmo.py:
    maintainers: sivel
  $modules/nginx_status_info.py:
    maintainers: resmo
  $modules/nictagadm.py:
    keywords: beadm dladm illumos ipadm nexenta omnios openindiana pfexec smartos solaris sunos zfs zpool
    labels: solaris
    maintainers: $team_solaris SmithX10
  $modules/nmcli.py:
    maintainers: alcamie101
  $modules/nomad_:
    maintainers: chris93111
  $modules/nosh.py:
    maintainers: tacatac
  $modules/npm.py:
    ignore: chrishoffman
    labels: npm
    maintainers: shane-walker xcambar
  $modules/nsupdate.py:
    maintainers: nerzhul
  $modules/oci_vcn.py:
    maintainers: $team_oracle rohitChaware
  $modules/odbc.py:
    maintainers: john-westcott-iv
  $modules/office_365_connector_card.py:
    maintainers: marc-sensenich
  $modules/ohai.py:
    labels: ohai
    maintainers: $team_ansible_core
    ignore: mpdehaan
  $modules/omapi_host.py:
    maintainers: amasolov nerzhul
  $modules/one_:
    maintainers: $team_opennebula
  $modules/one_host.py:
    maintainers: rvalle
  $modules/oneandone_:
    maintainers: aajdinov edevenport
  $modules/onepassword_info.py:
    maintainers: Rylon
  $modules/oneview_:
    maintainers: adriane-cardozo fgbulsoni tmiotto
  $modules/oneview_datacenter_info.py:
    maintainers: aalexmonteiro madhav-bharadwaj ricardogpsf soodpr
  $modules/oneview_fc_network.py:
    maintainers: fgbulsoni
  $modules/oneview_fcoe_network.py:
    maintainers: fgbulsoni
  $modules/online_:
    maintainers: remyleone
  $modules/open_iscsi.py:
    maintainers: srvg
  $modules/openbsd_pkg.py:
    ignore: ryansb
    keywords: doas dragonfly freebsd iocage jail netbsd openbsd opnsense pfsense
    labels: bsd openbsd_pkg
    maintainers: $team_bsd eest
  $modules/opendj_backendprop.py:
    maintainers: dj-wasabi
  $modules/openwrt_init.py:
    maintainers: agaffney
  $modules/opkg.py:
    maintainers: skinp
  $modules/osx_defaults.py:
    keywords: brew cask darwin homebrew macosx macports osx
    labels: macos osx_defaults
    maintainers: $team_macos notok
    notify: chris-short
  $modules/ovh_:
    maintainers: pascalheraud
  $modules/ovh_monthly_billing.py:
    maintainers: fraff
  $modules/pacemaker_cluster.py:
    maintainers: matbu
  $modules/packet_:
    maintainers: nurfet-becirevic t0mk
  $modules/packet_device.py:
    maintainers: baldwinSPC t0mk teebes
  $modules/packet_sshkey.py:
    maintainers: t0mk
  $modules/pacman.py:
    ignore: elasticdog
    labels: pacman
    maintainers: elasticdog indrajitr tchernomax jraby
  $modules/pacman_key.py:
    labels: pacman
    maintainers: grawlinson
  $modules/pagerduty.py:
    ignore: bpennypacker
    labels: pagerduty
    maintainers: suprememoocow thaumos
  $modules/pagerduty_alert.py:
    maintainers: ApsOps
  $modules/pagerduty_change.py:
    maintainers: adamvaughan
  $modules/pagerduty_user.py:
    maintainers: zanssa
  $modules/pam_limits.py:
    ignore: usawa
    labels: pam_limits
    maintainers: giovannisciortino
  $modules/pamd.py:
    maintainers: kevensen
  $modules/parted.py:
    maintainers: ColOfAbRiX rosowiecki jake2184
  $modules/pear.py:
    ignore: jle64
    labels: pear
  $modules/pids.py:
    maintainers: saranyasridharan
  $modules/pingdom.py:
    maintainers: thaumos
  $modules/pip_package_info.py:
    maintainers: bcoca matburt maxamillion
  $modules/pipx.py:
    maintainers: russoz
  $modules/pipx_info.py:
    maintainers: russoz
  $modules/pkg5:
    keywords: beadm dladm illumos ipadm nexenta omnios openindiana pfexec smartos solaris sunos zfs zpool
    labels: pkg5 solaris
    maintainers: $team_solaris mavit
  $modules/pkgin.py:
    labels: pkgin solaris
    maintainers: $team_solaris L2G jasperla szinck martinm82
  $modules/pkgng.py:
    ignore: bleader
    keywords: doas dragonfly freebsd iocage jail netbsd openbsd opnsense pfsense
    labels: bsd pkgng
    maintainers: $team_bsd bleader
  $modules/pkgutil.py:
    labels: pkgutil solaris
    maintainers: $team_solaris dermute
  $modules/pmem.py:
    maintainers: mizumm
  $modules/portage.py:
    ignore: sayap
    labels: portage
    maintainers: Tatsh wltjr
  $modules/portinstall.py:
    ignore: ryansb
    keywords: doas dragonfly freebsd iocage jail netbsd openbsd opnsense pfsense
    labels: bsd portinstall
    maintainers: $team_bsd berenddeboer
  $modules/pritunl_:
    maintainers: Lowess
  $modules/profitbricks:
    maintainers: baldwinSPC
  $modules/proxmox:
    keywords: kvm libvirt proxmox qemu
    labels: proxmox virt
    maintainers: $team_virt
  $modules/proxmox.py:
    ignore: skvidal
    maintainers: UnderGreen
  $modules/proxmox_disk.py:
    maintainers: castorsky
  $modules/proxmox_kvm.py:
    ignore: skvidal
    maintainers: helldorado
  $modules/proxmox_nic.py:
    maintainers: Kogelvis
  $modules/proxmox_tasks_info:
    maintainers: paginabianca
  $modules/proxmox_template.py:
    ignore: skvidal
    maintainers: UnderGreen
  $modules/pubnub_blocks.py:
    maintainers: parfeon pubnub
  $modules/pulp_repo.py:
    maintainers: sysadmind
  $modules/puppet.py:
    labels: puppet
    maintainers: nibalizer emonty
  $modules/pushbullet.py:
    maintainers: willybarro
  $modules/pushover.py:
    maintainers: weaselkeeper wopfel
  $modules/python_requirements_info.py:
    ignore: ryansb
    maintainers: willthames
  $modules/rax:
    ignore: ryansb sivel
  $modules/rax.py:
    maintainers: omgjlk sivel
  $modules/rax_cbs.py:
    maintainers: claco
  $modules/rax_cbs_attachments.py:
    maintainers: claco
  $modules/rax_cdb.py:
    maintainers: jails
  $modules/rax_cdb_database.py:
    maintainers: jails
  $modules/rax_cdb_user.py:
    maintainers: jails
  $modules/rax_clb.py:
    maintainers: claco
  $modules/rax_clb_nodes.py:
    maintainers: neuroid
  $modules/rax_clb_ssl.py:
    maintainers: smashwilson
  $modules/rax_files.py:
    maintainers: angstwad
  $modules/rax_files_objects.py:
    maintainers: angstwad
  $modules/rax_identity.py:
    maintainers: claco
  $modules/rax_mon_alarm.py:
    maintainers: smashwilson
  $modules/rax_mon_check.py:
    maintainers: smashwilson
  $modules/rax_mon_entity.py:
    maintainers: smashwilson
  $modules/rax_mon_notification.py:
    maintainers: smashwilson
  $modules/rax_mon_notification_plan.py:
    maintainers: smashwilson
  $modules/rax_network.py:
    maintainers: claco omgjlk
  $modules/rax_queue.py:
    maintainers: claco
  $modules/read_csv.py:
    maintainers: dagwieers
  $modules/redfish_:
    ignore: jose-delarosa
    maintainers: $team_redfish
  $modules/redhat_subscription.py:
    labels: redhat_subscription
    maintainers: barnabycourt alikins kahowell
  $modules/redis.py:
    maintainers: slok
  $modules/redis_data.py:
    maintainers: paginabianca
  $modules/redis_data_incr.py:
    maintainers: paginabianca
  $modules/redis_data_info.py:
    maintainers: paginabianca
  $modules/redis_info.py:
    maintainers: levonet
  $modules/rhevm.py:
    ignore: skvidal
    keywords: kvm libvirt proxmox qemu
    labels: rhevm virt
    maintainers: $team_virt TimothyVandenbrande
  $modules/rhn_channel.py:
    labels: rhn_channel
    maintainers: vincentvdk alikins $team_rhn
  $modules/rhn_register.py:
    labels: rhn_register
    maintainers: jlaska $team_rhn
  $modules/rhsm_release.py:
    maintainers: seandst
  $modules/rhsm_repository.py:
    maintainers: giovannisciortino
  $modules/riak.py:
    maintainers: drewkerrigan jsmartin
  $modules/rocketchat.py:
    ignore: ramondelafuente
    labels: rocketchat
    maintainers: Deepakkothandan
  $modules/rollbar_deployment.py:
    maintainers: kavu
  $modules/rpm_ostree_pkg.py:
    maintainers: dustymabe Akasurde
  $modules/rundeck_acl_policy.py:
    maintainers: nerzhul
  $modules/rundeck_job_executions_info.py:
    maintainers: phsmith
  $modules/rundeck_job_run.py:
    maintainers: phsmith
  $modules/rundeck_project.py:
    maintainers: nerzhul
  $modules/runit.py:
    maintainers: jsumners
  $modules/say.py:
    maintainers: $team_ansible_core
    ignore: mpdehaan
  $modules/scaleway_:
    maintainers: $team_scaleway
  $modules/scaleway_compute_private_network.py:
    maintainers: pastral
  $modules/scaleway_container.py:
     maintainers: Lunik
  $modules/scaleway_container_info.py:
     maintainers: Lunik
  $modules/scaleway_container_namespace.py:
    maintainers: Lunik
  $modules/scaleway_container_namespace_info.py:
    maintainers: Lunik
  $modules/scaleway_container_registry.py:
    maintainers: Lunik
  $modules/scaleway_container_registry_info.py:
    maintainers: Lunik
  $modules/scaleway_database_backup.py:
    maintainers: guillaume_ro_fr
  $modules/scaleway_function.py:
    maintainers: Lunik
  $modules/scaleway_function_info.py:
    maintainers: Lunik
  $modules/scaleway_function_namespace.py:
    maintainers: Lunik
  $modules/scaleway_function_namespace_info.py:
    maintainers: Lunik
  $modules/scaleway_image_info.py:
    maintainers: Spredzy
  $modules/scaleway_ip_info.py:
    maintainers: Spredzy
  $modules/scaleway_organization_info.py:
    maintainers: Spredzy
  $modules/scaleway_private_network.py:
    maintainers: pastral
  $modules/scaleway_security_group.py:
    maintainers: DenBeke
  $modules/scaleway_security_group_info.py:
    maintainers: Spredzy
  $modules/scaleway_security_group_rule.py:
    maintainers: DenBeke
  $modules/scaleway_server_info.py:
    maintainers: Spredzy
  $modules/scaleway_snapshot_info.py:
    maintainers: Spredzy
  $modules/scaleway_volume.py:
    ignore: hekonsek
    labels: scaleway_volume
  $modules/scaleway_volume_info.py:
    maintainers: Spredzy
  $modules/sefcontext.py:
    maintainers: dagwieers
  $modules/selinux_permissive.py:
    maintainers: mscherer
  $modules/selogin.py:
    maintainers: bachradsusi dankeder jamescassell
  $modules/sendgrid.py:
    maintainers: makaimc
  $modules/sensu_:
    maintainers: dmsimard
  $modules/sensu_check.py:
    maintainers: andsens
  $modules/sensu_silence.py:
    maintainers: smbambling
  $modules/sensu_subscription.py:
    maintainers: andsens
  $modules/seport.py:
    maintainers: dankeder
  $modules/serverless.py:
    ignore: ryansb
  $modules/shutdown.py:
    maintainers: nitzmahone samdoran aminvakil
  $modules/sl_vm.py:
    maintainers: mcltn
  $modules/slack.py:
    maintainers: ramondelafuente
  $modules/slackpkg.py:
    maintainers: KimNorgaard
  $modules/smartos_image_info.py:
    keywords: beadm dladm illumos ipadm nexenta omnios openindiana pfexec smartos solaris sunos zfs zpool
    labels: solaris
    maintainers: $team_solaris
  $modules/snap.py:
    labels: snap
    maintainers: angristan vcarceler
  $modules/snap_alias.py:
    labels: snap
    maintainers: russoz
  $modules/snmp_facts.py:
    maintainers: ogenstad ujwalkomarla
  $modules/solaris_zone.py:
    keywords: beadm dladm illumos ipadm nexenta omnios openindiana pfexec smartos solaris sunos zfs zpool
    labels: solaris
    maintainers: $team_solaris pmarkham
  $modules/sorcery.py:
    maintainers: vaygr
  $modules/spectrum_device.py:
    maintainers: orgito
  $modules/spectrum_model_attrs.py:
    maintainers: tgates81
  $modules/spotinst_aws_elastigroup.py:
    maintainers: talzur
  $modules/ss_3par_cpg.py:
    maintainers: farhan7500 gautamphegde
  $modules/ssh_config.py:
    maintainers: gaqzi Akasurde
  $modules/stackdriver.py:
    maintainers: bwhaley
  $modules/stacki_host.py:
    labels: stacki_host
    maintainers: bsanders bbyhuy
  $modules/statsd.py:
    maintainers: mamercad
  $modules/statusio_maintenance.py:
    maintainers: bhcopeland
  $modules/sudoers.py:
    maintainers: JonEllis
  $modules/supervisorctl.py:
    maintainers: inetfuture mattupstate
  $modules/svc.py:
    maintainers: bcoca
  $modules/svr4pkg.py:
    labels: solaris svr4pkg
    maintainers: $team_solaris brontitall
  $modules/swdepot.py:
    keywords: hp-ux
    labels: hpux swdepot
    maintainers: $team_hpux melodous
  $modules/swupd.py:
    labels: swupd
    maintainers: hnanni albertomurillo
  $modules/syslogger.py:
    maintainers: garbled1
  $modules/syspatch.py:
    maintainers: precurse
  $modules/sysrc.py:
    maintainers: dlundgren
  $modules/sysupgrade.py:
    maintainers: precurse
  $modules/taiga_issue.py:
    maintainers: lekum
  $modules/telegram.py:
    maintainers: tyouxa loms lomserman
  $modules/terraform.py:
    ignore: ryansb
    maintainers: m-yosefpor rainerleber
  $modules/timezone.py:
    maintainers: indrajitr jasperla tmshn
  $modules/twilio.py:
    maintainers: makaimc
  $modules/typetalk.py:
    maintainers: tksmd
  $modules/udm_:
    maintainers: keachi
  $modules/ufw.py:
    labels: ufw
    maintainers: ahtik ovcharenko pyykkis
    notify: felixfontein
  $modules/uptimerobot.py:
    maintainers: nate-kingsley
  $modules/urpmi.py:
    maintainers: pmakowski
  $modules/utm_:
    keywords: sophos utm
    maintainers: $team_e_spirit
  $modules/utm_ca_host_key_cert.py:
    maintainers: stearz
  $modules/utm_ca_host_key_cert_info.py:
    maintainers: stearz
  $modules/utm_network_interface_address.py:
    maintainers: steamx
  $modules/utm_network_interface_address_info.py:
    maintainers: steamx
  $modules/utm_proxy_auth_profile.py:
    keywords: sophos utm
    maintainers: $team_e_spirit stearz
  $modules/utm_proxy_exception.py:
    keywords: sophos utm
    maintainers: $team_e_spirit RickS-C137
  $modules/vdo.py:
    maintainers: rhawalsh bgurney-rh
  $modules/vertica_:
    maintainers: dareko
  $modules/vexata_:
    maintainers: vexata
  $modules/vmadm.py:
    keywords: beadm dladm illumos ipadm nexenta omnios openindiana pfexec smartos solaris sunos zfs zpool
    labels: solaris
    maintainers: $team_solaris
  $modules/wakeonlan.py:
    maintainers: dagwieers
  $modules/wdc_:
    ignore: jose-delarosa
    maintainers: $team_redfish
  $modules/wdc_redfish_command.py:
    maintainers: $team_wdc
  $modules/wdc_redfish_info.py:
    maintainers: $team_wdc
  $modules/webfaction_:
    maintainers: quentinsf
  $modules/xattr.py:
    labels: xattr
    maintainers: bcoca
  $modules/xbps.py:
    maintainers: dinoocch the-maldridge
  $modules/xcc_:
    maintainers: panyy3 renxulei
  $modules/xenserver_:
    maintainers: bvitnik
  $modules/xenserver_facts.py:
    ignore: andyhky ryansb
    labels: xenserver_facts
    maintainers: caphrim007 cheese
  $modules/xfconf.py:
    labels: xfconf
    maintainers: russoz jbenden
  $modules/xfconf_info.py:
    labels: xfconf
    maintainers: russoz
  $modules/xfs_quota.py:
    maintainers: bushvin
  $modules/xml.py:
    ignore: magnus919
    labels: m:xml xml
    maintainers: dagwieers magnus919 tbielawa cmprescott sm4rk0
  $modules/yarn.py:
    maintainers: chrishoffman verkaufer
  $modules/yum_versionlock.py:
    maintainers: gyptazy aminvakil
  $modules/zfs:
    keywords: beadm dladm illumos ipadm nexenta omnios openindiana pfexec smartos solaris sunos zfs zpool
    labels: solaris
    maintainers: $team_solaris
  $modules/zfs.py:
    maintainers: johanwiren
  $modules/zfs_delegate_admin.py:
    maintainers: natefoo
  $modules/znode.py:
    maintainers: treyperry
  $modules/zpool_facts:
    keywords: beadm dladm illumos ipadm nexenta omnios openindiana pfexec smartos solaris sunos zfs zpool
    labels: solaris
    maintainers: $team_solaris
  $modules/zypper.py:
    ignore: dirtyharrycallahan robinro
    labels: zypper
    maintainers: $team_suse
  $modules/zypper_repository.py:
    ignore: matze
    labels: zypper
    maintainers: $team_suse
  $tests/a_module.py:
    maintainers: felixfontein
#########################
  tests/:
    labels: tests
  tests/integration:
    labels: integration
    support: community
  tests/unit/:
    labels: unit
    support: community
  tests/utils/:
    labels: unit
    maintainers: gundalow
macros:
  actions: plugins/action
  becomes: plugins/become
  caches: plugins/cache
  callbacks: plugins/callback
  cliconfs: plugins/cliconf
  connections: plugins/connection
  doc_fragments: plugins/doc_fragments
  filters: plugins/filter
  inventories: plugins/inventory
  lookups: plugins/lookup
  module_utils: plugins/module_utils
  modules: plugins/modules
  terminals: plugins/terminal
  tests: plugins/test
  team_ansible_core:
  team_aix: MorrisA bcoca d-little flynn1973 gforster kairoaraujo marvin-sinister mator molekuul ramooncamacho wtcross
  team_bsd: JoergFiedler MacLemon bcoca dch jasperla mekanix opoplawski overhacked tuxillo
  team_consul: sgargan
  team_cyberark_conjur: jvanderhoof ryanprior
  team_e_spirit: MatrixCrawler getjack
  team_flatpak: JayKayy oolongbrothers
  team_gitlab: Lunik Shaps dj-wasabi marwatk waheedi zanssa scodeman metanovii sh0shin nejch lgatellier suukit
  team_hpux: bcoca davx8342
  team_huawei: QijunPan TommyLike edisonxiang freesky-edward hwDCN niuzhenguo xuxiaowei0512 yanzhangi zengchen1024 zhongjun2
  team_ipa: Akasurde Nosmoht fxfitz justchris1
  team_jboss: Wolfant jairojunior wbrefvem
  team_keycloak: eikef ndclt
  team_linode: InTheCloudDan decentral1se displague rmcintosh Charliekenney23 LBGarber
  team_macos: Akasurde kyleabenson martinm82 danieljaouen indrajitr
  team_manageiq: abellotti cben gtanzillo yaacov zgalor dkorn evertmulder
  team_networking: NilashishC Qalthos danielmellado ganeshrn justjais trishnaguha sganesh-infoblox privateip
  team_opennebula: ilicmilan meerkampdvv rsmontero xorel nilsding
  team_oracle: manojmeda mross22 nalsaber
  team_purestorage: bannaych dnix101 genegr lionmax opslounge raekins sdodsley sile16
  team_redfish: mraineri tomasg2012 xmadsen renxulei rajeevkallur bhavya06
  team_rhn: FlossWare alikins barnabycourt vritant
  team_scaleway: remyleone abarbare
  team_solaris: bcoca fishman jasperla jpdasma mator scathatheworm troy2914 xen0l
  team_suse: commel evrardjp lrupp toabctl AnderEnder alxgu andytom sealor
  team_virt: joshainglis karmab tleguern Thulium-Drake Ajpantuso
  team_wdc: mikemoerk<|MERGE_RESOLUTION|>--- conflicted
+++ resolved
@@ -567,41 +567,6 @@
     maintainers: haad
   $modules/hponcfg.py:
     ignore: dagwieers
-<<<<<<< HEAD
-  $modules/remote_management/imc/imc_rest.py:
-    maintainers: dagwieers
-    labels: cisco
-  $modules/remote_management/ipmi/:
-    maintainers: bgaifullin cloudnull
-  $modules/remote_management/lenovoxcc/:
-    maintainers: panyy3 renxulei
-  $modules/remote_management/lxca/:
-    maintainers: navalkp prabhosa
-  $modules/remote_management/manageiq/:
-    labels: manageiq
-    maintainers: $team_manageiq
-  $modules/remote_management/manageiq/manageiq_alert_profiles.py:
-    maintainers: elad661
-  $modules/remote_management/manageiq/manageiq_alerts.py:
-    maintainers: elad661
-  $modules/remote_management/manageiq/manageiq_group.py:
-    maintainers: evertmulder
-  $modules/remote_management/manageiq/manageiq_tenant.py:
-    maintainers: evertmulder
-  $modules/remote_management/ocapi/ocapi_command.py:
-    maintainers: $team_wdc
-  $modules/remote_management/ocapi/ocapi_info.py:
-    maintainers: $team_wdc
-  $modules/remote_management/oneview/:
-    maintainers: adriane-cardozo fgbulsoni tmiotto
-  $modules/remote_management/oneview/oneview_datacenter_info.py:
-    maintainers: aalexmonteiro madhav-bharadwaj ricardogpsf soodpr
-  $modules/remote_management/oneview/oneview_fc_network.py:
-    maintainers: fgbulsoni
-  $modules/remote_management/oneview/oneview_fcoe_network.py:
-    maintainers: fgbulsoni
-  $modules/remote_management/redfish/:
-=======
     maintainers: haad
   $modules/htpasswd.py:
     labels: htpasswd
@@ -617,7 +582,6 @@
     maintainers: t794104
   $modules/idrac_:
     ignore: jose-delarosa
->>>>>>> 77fde030
     maintainers: $team_redfish
   $modules/ilo_:
     ignore: jose-delarosa
@@ -1209,6 +1173,10 @@
   $modules/snmp_facts.py:
     maintainers: ogenstad ujwalkomarla
   $modules/solaris_zone.py:
+  $modules/remote_management/ocapi/ocapi_command.py:
+    maintainers: $team_wdc
+  $modules/remote_management/ocapi/ocapi_info.py:
+    maintainers: $team_wdc
     keywords: beadm dladm illumos ipadm nexenta omnios openindiana pfexec smartos solaris sunos zfs zpool
     labels: solaris
     maintainers: $team_solaris pmarkham
